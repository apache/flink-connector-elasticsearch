/*
 * Licensed to the Apache Software Foundation (ASF) under one or more
 * contributor license agreements.  See the NOTICE file distributed with
 * this work for additional information regarding copyright ownership.
 * The ASF licenses this file to You under the Apache License, Version 2.0
 * (the "License"); you may not use this file except in compliance with
 * the License.  You may obtain a copy of the License at
 *
 *    http://www.apache.org/licenses/LICENSE-2.0
 *
 * Unless required by applicable law or agreed to in writing, software
 * distributed under the License is distributed on an "AS IS" BASIS,
 * WITHOUT WARRANTIES OR CONDITIONS OF ANY KIND, either express or implied.
 * See the License for the specific language governing permissions and
 * limitations under the License.
 */

package org.apache.flink.streaming.connectors.elasticsearch6;

import org.apache.flink.annotation.Internal;
import org.apache.flink.api.java.tuple.Tuple2;
import org.apache.flink.streaming.connectors.elasticsearch.ElasticsearchApiCallBridge;
import org.apache.flink.streaming.connectors.elasticsearch.ElasticsearchInputSplit;
import org.apache.flink.streaming.connectors.elasticsearch.ElasticsearchSinkBase;
import org.apache.flink.streaming.connectors.elasticsearch.RequestIndexer;
import org.apache.flink.util.Preconditions;

import org.apache.http.HttpHost;
import org.elasticsearch.action.bulk.BackoffPolicy;
import org.elasticsearch.action.bulk.BulkItemResponse;
import org.elasticsearch.action.bulk.BulkProcessor;
import org.elasticsearch.action.search.SearchRequest;
<<<<<<< HEAD
import org.elasticsearch.action.search.SearchScrollRequest;
=======
import org.elasticsearch.action.search.SearchResponse;
>>>>>>> b4350051
import org.elasticsearch.client.RestClient;
import org.elasticsearch.client.RestClientBuilder;
import org.elasticsearch.client.RestHighLevelClient;
import org.elasticsearch.common.unit.TimeValue;
import org.elasticsearch.search.SearchHit;
import org.slf4j.Logger;
import org.slf4j.LoggerFactory;

import javax.annotation.Nullable;

import java.io.IOException;
import java.util.List;
import java.util.concurrent.atomic.AtomicLong;
import java.util.stream.Stream;

/** Implementation of {@link ElasticsearchApiCallBridge} for Elasticsearch 6 and later versions. */
@Internal
public class Elasticsearch6ApiCallBridge
        implements ElasticsearchApiCallBridge<RestHighLevelClient> {

    private static final long serialVersionUID = -5222683870097809633L;

    private static final Logger LOG = LoggerFactory.getLogger(Elasticsearch6ApiCallBridge.class);

    /** User-provided HTTP Host. */
    private final List<HttpHost> httpHosts;

    /** The factory to configure the rest client. */
    private final RestClientFactory restClientFactory;

    public Elasticsearch6ApiCallBridge(
            List<HttpHost> httpHosts, RestClientFactory restClientFactory) {
        Preconditions.checkArgument(httpHosts != null && !httpHosts.isEmpty());
        this.httpHosts = httpHosts;
        this.restClientFactory = Preconditions.checkNotNull(restClientFactory);
    }

    @Override
    public RestHighLevelClient createClient() {
        RestClientBuilder builder =
                RestClient.builder(httpHosts.toArray(new HttpHost[httpHosts.size()]));
        restClientFactory.configureRestClientBuilder(builder);

        RestHighLevelClient rhlClient = new RestHighLevelClient(builder);

        return rhlClient;
    }

    @Override
    public BulkProcessor.Builder createBulkProcessorBuilder(
            RestHighLevelClient client, BulkProcessor.Listener listener) {
        return BulkProcessor.builder(client::bulkAsync, listener);
    }

    @Override
<<<<<<< HEAD
    public ElasticsearchInputSplit[] createInputSplitsInternal(
            RestHighLevelClient client, String index, String type, int minNumSplits) {
        return new ElasticsearchInputSplit[0];
    }

    @Override
    public Tuple2<String, String[]> search(RestHighLevelClient client, SearchRequest searchRequest)
            throws IOException {
        return null;
    }

    @Override
    public Tuple2<String, String[]> scroll(
            RestHighLevelClient client, SearchScrollRequest searchScrollRequest)
            throws IOException {
        return null;
    }

    @Override
    public void close(RestHighLevelClient client) throws IOException {}

    @Override
=======
    public Tuple2<String, String[]> search(RestHighLevelClient client, SearchRequest searchRequest)
            throws IOException {
        SearchResponse searchResponse = client.search(searchRequest);
        SearchHit[] searchHits = searchResponse.getHits().getHits();
        return new Tuple2<>(
                searchResponse.getScrollId(),
                Stream.of(searchHits).map(SearchHit::getSourceAsString).toArray(String[]::new));
    }

    @Override
    public void close(RestHighLevelClient client) throws IOException {
        client.close();
    }

    @Override
>>>>>>> b4350051
    public Throwable extractFailureCauseFromBulkItemResponse(BulkItemResponse bulkItemResponse) {
        if (!bulkItemResponse.isFailed()) {
            return null;
        } else {
            return bulkItemResponse.getFailure().getCause();
        }
    }

    @Override
    public void configureBulkProcessorFlushInterval(
            BulkProcessor.Builder builder, long flushIntervalMillis) {
        builder.setFlushInterval(TimeValue.timeValueMillis(flushIntervalMillis));
    }

    @Override
    public void configureBulkProcessorBackoff(
            BulkProcessor.Builder builder,
            @Nullable ElasticsearchSinkBase.BulkFlushBackoffPolicy flushBackoffPolicy) {

        BackoffPolicy backoffPolicy;
        if (flushBackoffPolicy != null) {
            switch (flushBackoffPolicy.getBackoffType()) {
                case CONSTANT:
                    backoffPolicy =
                            BackoffPolicy.constantBackoff(
                                    new TimeValue(flushBackoffPolicy.getDelayMillis()),
                                    flushBackoffPolicy.getMaxRetryCount());
                    break;
                case EXPONENTIAL:
                default:
                    backoffPolicy =
                            BackoffPolicy.exponentialBackoff(
                                    new TimeValue(flushBackoffPolicy.getDelayMillis()),
                                    flushBackoffPolicy.getMaxRetryCount());
            }
        } else {
            backoffPolicy = BackoffPolicy.noBackoff();
        }

        builder.setBackoffPolicy(backoffPolicy);
    }

    @Override
    public RequestIndexer createBulkProcessorIndexer(
            BulkProcessor bulkProcessor,
            boolean flushOnCheckpoint,
            AtomicLong numPendingRequestsRef) {
        return new Elasticsearch6BulkProcessorIndexer(
                bulkProcessor, flushOnCheckpoint, numPendingRequestsRef);
    }

    @Override
    public void verifyClientConnection(RestHighLevelClient client) throws IOException {
        if (LOG.isInfoEnabled()) {
            LOG.info("Pinging Elasticsearch cluster via hosts {} ...", httpHosts);
        }

        if (!client.ping()) {
            throw new RuntimeException("There are no reachable Elasticsearch nodes!");
        }

        if (LOG.isInfoEnabled()) {
            LOG.info("Elasticsearch RestHighLevelClient is connected to {}", httpHosts.toString());
        }
    }
}<|MERGE_RESOLUTION|>--- conflicted
+++ resolved
@@ -20,7 +20,6 @@
 import org.apache.flink.annotation.Internal;
 import org.apache.flink.api.java.tuple.Tuple2;
 import org.apache.flink.streaming.connectors.elasticsearch.ElasticsearchApiCallBridge;
-import org.apache.flink.streaming.connectors.elasticsearch.ElasticsearchInputSplit;
 import org.apache.flink.streaming.connectors.elasticsearch.ElasticsearchSinkBase;
 import org.apache.flink.streaming.connectors.elasticsearch.RequestIndexer;
 import org.apache.flink.util.Preconditions;
@@ -30,11 +29,7 @@
 import org.elasticsearch.action.bulk.BulkItemResponse;
 import org.elasticsearch.action.bulk.BulkProcessor;
 import org.elasticsearch.action.search.SearchRequest;
-<<<<<<< HEAD
-import org.elasticsearch.action.search.SearchScrollRequest;
-=======
 import org.elasticsearch.action.search.SearchResponse;
->>>>>>> b4350051
 import org.elasticsearch.client.RestClient;
 import org.elasticsearch.client.RestClientBuilder;
 import org.elasticsearch.client.RestHighLevelClient;
@@ -90,30 +85,6 @@
     }
 
     @Override
-<<<<<<< HEAD
-    public ElasticsearchInputSplit[] createInputSplitsInternal(
-            RestHighLevelClient client, String index, String type, int minNumSplits) {
-        return new ElasticsearchInputSplit[0];
-    }
-
-    @Override
-    public Tuple2<String, String[]> search(RestHighLevelClient client, SearchRequest searchRequest)
-            throws IOException {
-        return null;
-    }
-
-    @Override
-    public Tuple2<String, String[]> scroll(
-            RestHighLevelClient client, SearchScrollRequest searchScrollRequest)
-            throws IOException {
-        return null;
-    }
-
-    @Override
-    public void close(RestHighLevelClient client) throws IOException {}
-
-    @Override
-=======
     public Tuple2<String, String[]> search(RestHighLevelClient client, SearchRequest searchRequest)
             throws IOException {
         SearchResponse searchResponse = client.search(searchRequest);
@@ -129,7 +100,6 @@
     }
 
     @Override
->>>>>>> b4350051
     public Throwable extractFailureCauseFromBulkItemResponse(BulkItemResponse bulkItemResponse) {
         if (!bulkItemResponse.isFailed()) {
             return null;
