<?xml version="1.0" encoding="UTF-8"?>
<!--
Licensed to the Apache Software Foundation (ASF) under one
or more contributor license agreements.  See the NOTICE file
distributed with this work for additional information
regarding copyright ownership.  The ASF licenses this file
to you under the Apache License, Version 2.0 (the
"License"); you may not use this file except in compliance
with the License.  You may obtain a copy of the License at

  http://www.apache.org/licenses/LICENSE-2.0

Unless required by applicable law or agreed to in writing,
software distributed under the License is distributed on an
"AS IS" BASIS, WITHOUT WARRANTIES OR CONDITIONS OF ANY
KIND, either express or implied.  See the License for the
specific language governing permissions and limitations
under the License.
-->
<project xmlns="http://maven.apache.org/POM/4.0.0"
		 xmlns:xsi="http://www.w3.org/2001/XMLSchema-instance"
		 xsi:schemaLocation="http://maven.apache.org/POM/4.0.0 http://maven.apache.org/maven-v4_0_0.xsd">

	<modelVersion>4.0.0</modelVersion>

	<parent>
		<groupId>org.apache.flink</groupId>
		<artifactId>flink-connector-elasticsearch-parent</artifactId>
		<version>4.0-SNAPSHOT</version>
	</parent>

	<artifactId>flink-connector-elasticsearch-base</artifactId>
	<name>Flink : Connectors : Elasticsearch base</name>

	<packaging>jar</packaging>

	<!-- Allow users to pass custom connector versions -->
	<properties>
		<elasticsearch.version>7.10.2</elasticsearch.version>
	</properties>

	<dependencies>

		<!-- Core -->

		<dependency>
			<groupId>org.apache.flink</groupId>
			<artifactId>flink-connector-base</artifactId>
			<version>${flink.version}</version>
			<scope>provided</scope>
		</dependency>
		<dependency>
			<groupId>org.apache.flink</groupId>
			<artifactId>flink-streaming-java</artifactId>
			<version>${flink.version}</version>
			<scope>provided</scope>
		</dependency>

		<!-- Table ecosystem -->

		<!-- Projects depending on this project won't depend on flink-table-*. -->
		<dependency>
			<groupId>org.apache.flink</groupId>
			<artifactId>flink-table-api-java-bridge</artifactId>
			<version>${flink.version}</version>
			<scope>provided</scope>
			<optional>true</optional>
		</dependency>

		<!-- Elasticsearch table descriptor testing -->
		<dependency>
			<groupId>org.apache.flink</groupId>
			<artifactId>flink-table-common</artifactId>
			<version>${flink.version}</version>
			<scope>provided</scope>
			<optional>true</optional>
		</dependency>

		<!-- Elasticsearch -->

		<dependency>
			<groupId>org.elasticsearch</groupId>
			<artifactId>elasticsearch</artifactId>
			<version>${elasticsearch.version}</version>
			<!--
			FLINK-7133: Excluding all org.ow2.asm from elasticsearch dependencies because
			1. from the POV of client they are optional,
			2. the version configured by default at the time of writing this comment (1.7.1) depends on asm 4.1
			   and when it is shaded into elasticsearch-base artifact it conflicts with newer shaded versions of asm
			   resulting in errors at the runtime when application is executed locally, e.g. from IDE.
			-->
			<exclusions>
				<exclusion>
					<groupId>org.ow2.asm</groupId>
					<artifactId>*</artifactId>
				</exclusion>
			</exclusions>
		</dependency>

		<dependency>
			<groupId>org.elasticsearch.client</groupId>
			<artifactId>elasticsearch-rest-high-level-client</artifactId>
			<version>${elasticsearch.version}</version>
		</dependency>

		<!-- Tests -->

		<dependency>
			<groupId>org.testcontainers</groupId>
			<artifactId>elasticsearch</artifactId>
			<scope>test</scope>
		</dependency>

		<dependency>
			<groupId>org.apache.flink</groupId>
			<artifactId>flink-test-utils</artifactId>
			<scope>test</scope>
		</dependency>

		<dependency>
			<groupId>org.apache.flink</groupId>
			<artifactId>flink-connector-test-utils</artifactId>
			<version>${flink.version}</version>
			<scope>test</scope>
		</dependency>

		<dependency>
			<groupId>org.apache.flink</groupId>
			<artifactId>flink-runtime</artifactId>
			<version>${flink.version}</version>
			<type>test-jar</type>
			<scope>test</scope>
		</dependency>

		<dependency>
			<groupId>org.apache.flink</groupId>
			<artifactId>flink-streaming-java</artifactId>
			<version>${flink.version}</version>
			<scope>test</scope>
			<type>test-jar</type>
		</dependency>

		<!-- Elasticsearch table descriptor testing -->
		<dependency>
			<groupId>org.apache.flink</groupId>
			<artifactId>flink-table-common</artifactId>
			<version>${flink.version}</version>
			<type>test-jar</type>
			<scope>test</scope>
		</dependency>

		<!-- Elasticsearch table sink factory testing -->
		<dependency>
			<groupId>org.apache.flink</groupId>
			<artifactId>flink-json</artifactId>
			<version>${flink.version}</version>
			<scope>test</scope>
		</dependency>

		<!--
			Including Log4j2 dependencies for tests is required for the
			embedded Elasticsearch nodes used in tests to run correctly.
		-->

		<dependency>
			<groupId>org.apache.logging.log4j</groupId>
			<artifactId>log4j-api</artifactId>
			<scope>provided</scope>
		</dependency>

		<dependency>
			<groupId>org.apache.logging.log4j</groupId>
			<artifactId>log4j-core</artifactId>
			<scope>test</scope>
		</dependency>

		<dependency>
			<groupId>org.apache.flink</groupId>
			<artifactId>flink-table-runtime</artifactId>
			<version>${flink.version}</version>
			<scope>provided</scope>
			<optional>true</optional>
		</dependency>

<<<<<<< HEAD
		<dependency>
			<groupId>org.apache.flink</groupId>
			<artifactId>flink-table-planner_${scala.binary.version}</artifactId>
			<version>${flink.version}</version>
			<scope>test</scope>
		</dependency>

		<dependency>
			<groupId>org.apache.flink</groupId>
			<artifactId>flink-table-planner_${scala.binary.version}</artifactId>
			<version>${flink.version}</version>
			<type>test-jar</type>
			<scope>test</scope>
		</dependency>

=======
>>>>>>> b4350051
		<!-- ArchUit test dependencies -->

		<dependency>
			<groupId>org.apache.flink</groupId>
			<artifactId>flink-architecture-tests-test</artifactId>
			<scope>test</scope>
		</dependency>
	</dependencies>

	<build>
		<plugins>
			<plugin>
				<groupId>org.apache.maven.plugins</groupId>
				<artifactId>maven-jar-plugin</artifactId>
				<executions>
					<execution>
						<goals>
							<goal>test-jar</goal>
						</goals>
					</execution>
				</executions>
			</plugin>
		</plugins>
	</build>

</project><|MERGE_RESOLUTION|>--- conflicted
+++ resolved
@@ -182,7 +182,6 @@
 			<optional>true</optional>
 		</dependency>
 
-<<<<<<< HEAD
 		<dependency>
 			<groupId>org.apache.flink</groupId>
 			<artifactId>flink-table-planner_${scala.binary.version}</artifactId>
@@ -198,8 +197,6 @@
 			<scope>test</scope>
 		</dependency>
 
-=======
->>>>>>> b4350051
 		<!-- ArchUit test dependencies -->
 
 		<dependency>
